--- conflicted
+++ resolved
@@ -459,36 +459,10 @@
 	subver = le16_to_cpu(ver->lmp_subver);
 	kfree_skb(skb);
 
-<<<<<<< HEAD
-	/* Read Verbose Config Version Info */
-	skb = btbcm_read_verbose_config(hdev);
-	if (IS_ERR(skb))
-		return PTR_ERR(skb);
-
-	BT_INFO("%s: BCM: chip id %u", hdev->name, skb->data[1]);
-	kfree_skb(skb);
-
-	/* Read Controller Features */
-	skb = btbcm_read_controller_features(hdev);
-	if (IS_ERR(skb))
-		return PTR_ERR(skb);
-
-	BT_INFO("%s: BCM: features 0x%2.2x", hdev->name, skb->data[1]);
-	kfree_skb(skb);
-
-	/* Read Local Name */
-	skb = btbcm_read_local_name(hdev);
-	if (IS_ERR(skb))
-		return PTR_ERR(skb);
-
-	BT_INFO("%s: %s", hdev->name, (char *)(skb->data + 1));
-	kfree_skb(skb);
-=======
 	/* Read controller information */
 	err = btbcm_read_info(hdev);
 	if (err)
 		return err;
->>>>>>> bb176f67
 
 	switch ((rev & 0xf000) >> 12) {
 	case 0:
