# SPDX-License-Identifier: GPL-2.0
config SOC_RENESAS
	bool "Renesas SoC driver support" if COMPILE_TEST && !ARCH_RENESAS
	default y if ARCH_RENESAS
	select SOC_BUS

if SOC_RENESAS

config ARCH_RCAR_GEN1
	bool
	select PM
	select PM_GENERIC_DOMAINS
	select RENESAS_INTC_IRQPIN
	select RST_RCAR
	select SYS_SUPPORTS_SH_TMU

config ARCH_RCAR_GEN2
	bool
	select HAVE_ARM_ARCH_TIMER
	select PM
	select PM_GENERIC_DOMAINS
	select RENESAS_IRQC
	select RST_RCAR
	select SYS_SUPPORTS_SH_CMT

config ARCH_RCAR_GEN3
	bool
	select PM
	select PM_GENERIC_DOMAINS
	select RENESAS_IRQC
	select RST_RCAR
	select SYS_SUPPORTS_SH_CMT
	select SYS_SUPPORTS_SH_TMU

config ARCH_RMOBILE
	bool
	select PM
	select PM_GENERIC_DOMAINS
	select SYS_SUPPORTS_SH_CMT
	select SYS_SUPPORTS_SH_TMU
	select SYSC_RMOBILE

config ARCH_RZN1
	bool
	select ARM_AMBA

if ARM && ARCH_RENESAS

#comment "Renesas ARM SoCs System Type"

config ARCH_EMEV2
	bool "Emma Mobile EV2"
	select HAVE_ARM_SCU if SMP
	select SYS_SUPPORTS_EM_STI

config ARCH_R7S72100
	bool "RZ/A1H (R7S72100)"
	select ARM_ERRATA_754322
	select PM
	select PM_GENERIC_DOMAINS
	select RENESAS_OSTM
	select RENESAS_RZA1_IRQC
	select SYS_SUPPORTS_SH_MTU2

config ARCH_R7S9210
	bool "RZ/A2 (R7S9210)"
	select PM
	select PM_GENERIC_DOMAINS
	select RENESAS_OSTM
	select RENESAS_RZA1_IRQC

config ARCH_R8A73A4
	bool "R-Mobile APE6 (R8A73A40)"
	select ARCH_RMOBILE
	select ARM_ERRATA_798181 if SMP
	select ARM_ERRATA_814220
	select HAVE_ARM_ARCH_TIMER
	select RENESAS_IRQC

config ARCH_R8A7740
	bool "R-Mobile A1 (R8A77400)"
	select ARCH_RMOBILE
	select ARM_ERRATA_754322
	select RENESAS_INTC_IRQPIN

config ARCH_R8A7743
	bool "RZ/G1M (R8A77430)"
	select ARCH_RCAR_GEN2
	select ARM_ERRATA_798181 if SMP
	select SYSC_R8A7743

config ARCH_R8A7744
	bool "RZ/G1N (R8A77440)"
	select ARCH_RCAR_GEN2
	select ARM_ERRATA_798181 if SMP
	select SYSC_R8A7743

config ARCH_R8A7745
	bool "RZ/G1E (R8A77450)"
	select ARCH_RCAR_GEN2
	select ARM_ERRATA_814220
	select SYSC_R8A7745

config ARCH_R8A77470
	bool "RZ/G1C (R8A77470)"
	select ARCH_RCAR_GEN2
	select ARM_ERRATA_814220
	select SYSC_R8A77470

config ARCH_R8A7778
	bool "R-Car M1A (R8A77781)"
	select ARCH_RCAR_GEN1
	select ARM_ERRATA_754322

config ARCH_R8A7779
	bool "R-Car H1 (R8A77790)"
	select ARCH_RCAR_GEN1
	select ARM_ERRATA_754322
	select ARM_GLOBAL_TIMER
	select HAVE_ARM_SCU if SMP
	select HAVE_ARM_TWD if SMP
	select SYSC_R8A7779

config ARCH_R8A7790
	bool "R-Car H2 (R8A77900)"
	select ARCH_RCAR_GEN2
	select ARM_ERRATA_798181 if SMP
	select ARM_ERRATA_814220
	select I2C
	select SYSC_R8A7790

config ARCH_R8A7791
	bool "R-Car M2-W (R8A77910)"
	select ARCH_RCAR_GEN2
	select ARM_ERRATA_798181 if SMP
	select I2C
	select SYSC_R8A7791

config ARCH_R8A7792
	bool "R-Car V2H (R8A77920)"
	select ARCH_RCAR_GEN2
	select ARM_ERRATA_798181 if SMP
	select SYSC_R8A7792

config ARCH_R8A7793
	bool "R-Car M2-N (R8A7793)"
	select ARCH_RCAR_GEN2
	select ARM_ERRATA_798181 if SMP
	select I2C
	select SYSC_R8A7791

config ARCH_R8A7794
	bool "R-Car E2 (R8A77940)"
	select ARCH_RCAR_GEN2
	select ARM_ERRATA_814220
	select SYSC_R8A7794

config ARCH_R9A06G032
	bool "RZ/N1D (R9A06G032)"
	select ARCH_RZN1
	select ARM_ERRATA_814220

config ARCH_SH73A0
	bool "SH-Mobile AG5 (R8A73A00)"
	select ARCH_RMOBILE
	select ARM_ERRATA_754322
	select ARM_GLOBAL_TIMER
	select HAVE_ARM_SCU if SMP
	select HAVE_ARM_TWD if SMP
	select RENESAS_INTC_IRQPIN

endif # ARM

if ARM64

config ARCH_R8A774A1
	bool "Renesas RZ/G2M SoC Platform"
	select ARCH_RCAR_GEN3
	select SYSC_R8A774A1
	help
	  This enables support for the Renesas RZ/G2M SoC.

config ARCH_R8A774B1
	bool "Renesas RZ/G2N SoC Platform"
	select ARCH_RCAR_GEN3
	select SYSC_R8A774B1
	help
	  This enables support for the Renesas RZ/G2N SoC.

config ARCH_R8A774C0
	bool "Renesas RZ/G2E SoC Platform"
	select ARCH_RCAR_GEN3
	select SYSC_R8A774C0
	help
	  This enables support for the Renesas RZ/G2E SoC.

config ARCH_R8A77950
<<<<<<< HEAD
	bool

config ARCH_R8A77951
	bool

config ARCH_R8A7795
	bool "Renesas R-Car H3 SoC Platform"
	select ARCH_R8A77950
	select ARCH_R8A77951
=======
	bool "Renesas R-Car H3 ES1.x SoC Platform"
>>>>>>> 04d5ce62
	select ARCH_RCAR_GEN3
	select SYSC_R8A7795
	help
	  This enables support for the Renesas R-Car H3 SoC (revision 1.x).

<<<<<<< HEAD
config ARCH_R8A77960
	bool "Renesas R-Car M3-W SoC Platform"
	select ARCH_RCAR_GEN3
=======
config ARCH_R8A77951
	bool "Renesas R-Car H3 ES2.0+ SoC Platform"
	select ARCH_RCAR_GEN3
	select SYSC_R8A7795
	help
	  This enables support for the Renesas R-Car H3 SoC (revisions 2.0 and
	  later).

config ARCH_R8A77960
	bool "Renesas R-Car M3-W SoC Platform"
	select ARCH_RCAR_GEN3
>>>>>>> 04d5ce62
	select SYSC_R8A77960
	help
	  This enables support for the Renesas R-Car M3-W SoC.

config ARCH_R8A77961
	bool "Renesas R-Car M3-W+ SoC Platform"
	select ARCH_RCAR_GEN3
	select SYSC_R8A77961
	help
	  This enables support for the Renesas R-Car M3-W+ SoC.

config ARCH_R8A77965
	bool "Renesas R-Car M3-N SoC Platform"
	select ARCH_RCAR_GEN3
	select SYSC_R8A77965
	help
	  This enables support for the Renesas R-Car M3-N SoC.

config ARCH_R8A77970
	bool "Renesas R-Car V3M SoC Platform"
	select ARCH_RCAR_GEN3
	select SYSC_R8A77970
	help
	  This enables support for the Renesas R-Car V3M SoC.

config ARCH_R8A77980
	bool "Renesas R-Car V3H SoC Platform"
	select ARCH_RCAR_GEN3
	select SYSC_R8A77980
	help
	  This enables support for the Renesas R-Car V3H SoC.

config ARCH_R8A77990
	bool "Renesas R-Car E3 SoC Platform"
	select ARCH_RCAR_GEN3
	select SYSC_R8A77990
	help
	  This enables support for the Renesas R-Car E3 SoC.

config ARCH_R8A77995
	bool "Renesas R-Car D3 SoC Platform"
	select ARCH_RCAR_GEN3
	select SYSC_R8A77995
	help
	  This enables support for the Renesas R-Car D3 SoC.

endif # ARM64

# SoC
config SYSC_R8A7743
	bool "RZ/G1M System Controller support" if COMPILE_TEST
	select SYSC_RCAR

config SYSC_R8A7745
	bool "RZ/G1E System Controller support" if COMPILE_TEST
	select SYSC_RCAR

config SYSC_R8A77470
	bool "RZ/G1C System Controller support" if COMPILE_TEST
	select SYSC_RCAR

config SYSC_R8A774A1
	bool "RZ/G2M System Controller support" if COMPILE_TEST
	select SYSC_RCAR

config SYSC_R8A774B1
	bool "RZ/G2N System Controller support" if COMPILE_TEST
	select SYSC_RCAR

config SYSC_R8A774C0
	bool "RZ/G2E System Controller support" if COMPILE_TEST
	select SYSC_RCAR

config SYSC_R8A7779
	bool "R-Car H1 System Controller support" if COMPILE_TEST
	select SYSC_RCAR

config SYSC_R8A7790
	bool "R-Car H2 System Controller support" if COMPILE_TEST
	select SYSC_RCAR

config SYSC_R8A7791
	bool "R-Car M2-W/N System Controller support" if COMPILE_TEST
	select SYSC_RCAR

config SYSC_R8A7792
	bool "R-Car V2H System Controller support" if COMPILE_TEST
	select SYSC_RCAR

config SYSC_R8A7794
	bool "R-Car E2 System Controller support" if COMPILE_TEST
	select SYSC_RCAR

config SYSC_R8A7795
	bool "R-Car H3 System Controller support" if COMPILE_TEST
	select SYSC_RCAR

config SYSC_R8A77960
	bool "R-Car M3-W System Controller support" if COMPILE_TEST
	select SYSC_RCAR

config SYSC_R8A77961
	bool "R-Car M3-W+ System Controller support" if COMPILE_TEST
	select SYSC_RCAR

config SYSC_R8A77965
	bool "R-Car M3-N System Controller support" if COMPILE_TEST
	select SYSC_RCAR

config SYSC_R8A77970
	bool "R-Car V3M System Controller support" if COMPILE_TEST
	select SYSC_RCAR

config SYSC_R8A77980
	bool "R-Car V3H System Controller support" if COMPILE_TEST
	select SYSC_RCAR

config SYSC_R8A77990
	bool "R-Car E3 System Controller support" if COMPILE_TEST
	select SYSC_RCAR

config SYSC_R8A77995
	bool "R-Car D3 System Controller support" if COMPILE_TEST
	select SYSC_RCAR

# Family
config RST_RCAR
	bool "R-Car Reset Controller support" if COMPILE_TEST

config SYSC_RCAR
	bool "R-Car System Controller support" if COMPILE_TEST

config SYSC_RMOBILE
	bool "R-Mobile System Controller support" if COMPILE_TEST

endif # SOC_RENESAS<|MERGE_RESOLUTION|>--- conflicted
+++ resolved
@@ -195,41 +195,23 @@
 	  This enables support for the Renesas RZ/G2E SoC.
 
 config ARCH_R8A77950
-<<<<<<< HEAD
-	bool
+	bool "Renesas R-Car H3 ES1.x SoC Platform"
+	select ARCH_RCAR_GEN3
+	select SYSC_R8A7795
+	help
+	  This enables support for the Renesas R-Car H3 SoC (revision 1.x).
 
 config ARCH_R8A77951
-	bool
-
-config ARCH_R8A7795
-	bool "Renesas R-Car H3 SoC Platform"
-	select ARCH_R8A77950
-	select ARCH_R8A77951
-=======
-	bool "Renesas R-Car H3 ES1.x SoC Platform"
->>>>>>> 04d5ce62
+	bool "Renesas R-Car H3 ES2.0+ SoC Platform"
 	select ARCH_RCAR_GEN3
 	select SYSC_R8A7795
 	help
-	  This enables support for the Renesas R-Car H3 SoC (revision 1.x).
-
-<<<<<<< HEAD
+	  This enables support for the Renesas R-Car H3 SoC (revisions 2.0 and
+	  later).
+
 config ARCH_R8A77960
 	bool "Renesas R-Car M3-W SoC Platform"
 	select ARCH_RCAR_GEN3
-=======
-config ARCH_R8A77951
-	bool "Renesas R-Car H3 ES2.0+ SoC Platform"
-	select ARCH_RCAR_GEN3
-	select SYSC_R8A7795
-	help
-	  This enables support for the Renesas R-Car H3 SoC (revisions 2.0 and
-	  later).
-
-config ARCH_R8A77960
-	bool "Renesas R-Car M3-W SoC Platform"
-	select ARCH_RCAR_GEN3
->>>>>>> 04d5ce62
 	select SYSC_R8A77960
 	help
 	  This enables support for the Renesas R-Car M3-W SoC.
