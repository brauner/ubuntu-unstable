/*
 * Copyright (c) 2010 Broadcom Corporation
 *
 * Permission to use, copy, modify, and/or distribute this software for any
 * purpose with or without fee is hereby granted, provided that the above
 * copyright notice and this permission notice appear in all copies.
 *
 * THE SOFTWARE IS PROVIDED "AS IS" AND THE AUTHOR DISCLAIMS ALL WARRANTIES
 * WITH REGARD TO THIS SOFTWARE INCLUDING ALL IMPLIED WARRANTIES OF
 * MERCHANTABILITY AND FITNESS. IN NO EVENT SHALL THE AUTHOR BE LIABLE FOR ANY
 * SPECIAL, DIRECT, INDIRECT, OR CONSEQUENTIAL DAMAGES OR ANY DAMAGES
 * WHATSOEVER RESULTING FROM LOSS OF USE, DATA OR PROFITS, WHETHER IN AN ACTION
 * OF CONTRACT, NEGLIGENCE OR OTHER TORTIOUS ACTION, ARISING OUT OF OR IN
 * CONNECTION WITH THE USE OR PERFORMANCE OF THIS SOFTWARE.
 */

#include <linux/kernel.h>
#include <linux/etherdevice.h>
#include <linux/module.h>
#include <net/cfg80211.h>
#include <net/rtnetlink.h>
#include <brcmu_utils.h>
#include <brcmu_wifi.h>

#include "dhd.h"
#include "dhd_bus.h"
#include "dhd_proto.h"
#include "dhd_dbg.h"
#include "fwil_types.h"
#include "p2p.h"
#include "wl_cfg80211.h"
#include "fwil.h"
#include "fwsignal.h"

MODULE_AUTHOR("Broadcom Corporation");
MODULE_DESCRIPTION("Broadcom 802.11 wireless LAN fullmac driver.");
MODULE_LICENSE("Dual BSD/GPL");

#define MAX_WAIT_FOR_8021X_TX		50	/* msecs */

/* Error bits */
int brcmf_msg_level;
module_param_named(debug, brcmf_msg_level, int, S_IRUSR | S_IWUSR);
MODULE_PARM_DESC(debug, "level of debug output");

/* P2P0 enable */
static int brcmf_p2p_enable;
#ifdef CONFIG_BRCMDBG
module_param_named(p2pon, brcmf_p2p_enable, int, 0);
MODULE_PARM_DESC(p2pon, "enable p2p management functionality");
#endif

char *brcmf_ifname(struct brcmf_pub *drvr, int ifidx)
{
	if (ifidx < 0 || ifidx >= BRCMF_MAX_IFS) {
		brcmf_err("ifidx %d out of range\n", ifidx);
		return "<if_bad>";
	}

	if (drvr->iflist[ifidx] == NULL) {
		brcmf_err("null i/f %d\n", ifidx);
		return "<if_null>";
	}

	if (drvr->iflist[ifidx]->ndev)
		return drvr->iflist[ifidx]->ndev->name;

	return "<if_none>";
}

static void _brcmf_set_multicast_list(struct work_struct *work)
{
	struct brcmf_if *ifp;
	struct net_device *ndev;
	struct netdev_hw_addr *ha;
	u32 cmd_value, cnt;
	__le32 cnt_le;
	char *buf, *bufp;
	u32 buflen;
	s32 err;

	ifp = container_of(work, struct brcmf_if, multicast_work);

	brcmf_dbg(TRACE, "Enter, idx=%d\n", ifp->bssidx);

	ndev = ifp->ndev;

	/* Determine initial value of allmulti flag */
	cmd_value = (ndev->flags & IFF_ALLMULTI) ? true : false;

	/* Send down the multicast list first. */
	cnt = netdev_mc_count(ndev);
	buflen = sizeof(cnt) + (cnt * ETH_ALEN);
	buf = kmalloc(buflen, GFP_ATOMIC);
	if (!buf)
		return;
	bufp = buf;

	cnt_le = cpu_to_le32(cnt);
	memcpy(bufp, &cnt_le, sizeof(cnt_le));
	bufp += sizeof(cnt_le);

	netdev_for_each_mc_addr(ha, ndev) {
		if (!cnt)
			break;
		memcpy(bufp, ha->addr, ETH_ALEN);
		bufp += ETH_ALEN;
		cnt--;
	}

	err = brcmf_fil_iovar_data_set(ifp, "mcast_list", buf, buflen);
	if (err < 0) {
		brcmf_err("Setting mcast_list failed, %d\n", err);
		cmd_value = cnt ? true : cmd_value;
	}

	kfree(buf);

	/*
	 * Now send the allmulti setting.  This is based on the setting in the
	 * net_device flags, but might be modified above to be turned on if we
	 * were trying to set some addresses and dongle rejected it...
	 */
	err = brcmf_fil_iovar_int_set(ifp, "allmulti", cmd_value);
	if (err < 0)
		brcmf_err("Setting allmulti failed, %d\n", err);

	/*Finally, pick up the PROMISC flag */
	cmd_value = (ndev->flags & IFF_PROMISC) ? true : false;
	err = brcmf_fil_cmd_int_set(ifp, BRCMF_C_SET_PROMISC, cmd_value);
	if (err < 0)
		brcmf_err("Setting BRCMF_C_SET_PROMISC failed, %d\n",
			  err);
}

static void
_brcmf_set_mac_address(struct work_struct *work)
{
	struct brcmf_if *ifp;
	s32 err;

	ifp = container_of(work, struct brcmf_if, setmacaddr_work);

	brcmf_dbg(TRACE, "Enter, idx=%d\n", ifp->bssidx);

	err = brcmf_fil_iovar_data_set(ifp, "cur_etheraddr", ifp->mac_addr,
				       ETH_ALEN);
	if (err < 0) {
		brcmf_err("Setting cur_etheraddr failed, %d\n", err);
	} else {
		brcmf_dbg(TRACE, "MAC address updated to %pM\n",
			  ifp->mac_addr);
		memcpy(ifp->ndev->dev_addr, ifp->mac_addr, ETH_ALEN);
	}
}

static int brcmf_netdev_set_mac_address(struct net_device *ndev, void *addr)
{
	struct brcmf_if *ifp = netdev_priv(ndev);
	struct sockaddr *sa = (struct sockaddr *)addr;

	memcpy(&ifp->mac_addr, sa->sa_data, ETH_ALEN);
	schedule_work(&ifp->setmacaddr_work);
	return 0;
}

static void brcmf_netdev_set_multicast_list(struct net_device *ndev)
{
	struct brcmf_if *ifp = netdev_priv(ndev);

	schedule_work(&ifp->multicast_work);
}

static netdev_tx_t brcmf_netdev_start_xmit(struct sk_buff *skb,
					   struct net_device *ndev)
{
	int ret;
	struct brcmf_if *ifp = netdev_priv(ndev);
	struct brcmf_pub *drvr = ifp->drvr;
	struct ethhdr *eh;

	brcmf_dbg(TRACE, "Enter, idx=%d\n", ifp->bssidx);

	/* Can the device send data? */
	if (drvr->bus_if->state != BRCMF_BUS_DATA) {
		brcmf_err("xmit rejected state=%d\n", drvr->bus_if->state);
		netif_stop_queue(ndev);
		dev_kfree_skb(skb);
		ret = -ENODEV;
		goto done;
	}

	if (!drvr->iflist[ifp->bssidx]) {
		brcmf_err("bad ifidx %d\n", ifp->bssidx);
		netif_stop_queue(ndev);
		dev_kfree_skb(skb);
		ret = -ENODEV;
		goto done;
	}

	/* Make sure there's enough room for any header */
	if (skb_headroom(skb) < drvr->hdrlen) {
		struct sk_buff *skb2;

		brcmf_dbg(INFO, "%s: insufficient headroom\n",
			  brcmf_ifname(drvr, ifp->bssidx));
		drvr->bus_if->tx_realloc++;
		skb2 = skb_realloc_headroom(skb, drvr->hdrlen);
		dev_kfree_skb(skb);
		skb = skb2;
		if (skb == NULL) {
			brcmf_err("%s: skb_realloc_headroom failed\n",
				  brcmf_ifname(drvr, ifp->bssidx));
			ret = -ENOMEM;
			goto done;
		}
	}

	/* validate length for ether packet */
	if (skb->len < sizeof(*eh)) {
		ret = -EINVAL;
		dev_kfree_skb(skb);
		goto done;
	}

<<<<<<< HEAD
	/* handle ethernet header */
	eh = (struct ethhdr *)(skb->data);
	if (is_multicast_ether_addr(eh->h_dest))
		drvr->tx_multicast++;
	if (ntohs(eh->h_proto) == ETH_P_PAE)
		atomic_inc(&ifp->pend_8021x_cnt);

	/* If the protocol uses a data header, apply it */
	brcmf_proto_hdrpush(drvr, ifp->ifidx, 0, skb);

	/* Use bus module to send data frame */
	ret =  brcmf_bus_txdata(drvr->bus_if, skb);
=======
	ret = brcmf_fws_process_skb(ifp, skb);
>>>>>>> 6fe5468f

done:
	if (ret) {
		ifp->stats.tx_dropped++;
	} else {
		ifp->stats.tx_packets++;
		ifp->stats.tx_bytes += skb->len;
	}

	/* Return ok: we always eat the packet */
	return NETDEV_TX_OK;
}

void brcmf_txflowblock_if(struct brcmf_if *ifp,
			  enum brcmf_netif_stop_reason reason, bool state)
{
	if (!ifp)
		return;

	brcmf_dbg(TRACE, "enter: idx=%d stop=0x%X reason=%d state=%d\n",
		  ifp->bssidx, ifp->netif_stop, reason, state);
	if (state) {
		if (!ifp->netif_stop)
			netif_stop_queue(ifp->ndev);
		ifp->netif_stop |= reason;
	} else {
		ifp->netif_stop &= ~reason;
		if (!ifp->netif_stop)
			netif_wake_queue(ifp->ndev);
	}
}

void brcmf_txflowblock(struct device *dev, bool state)
{
	struct brcmf_bus *bus_if = dev_get_drvdata(dev);
	struct brcmf_pub *drvr = bus_if->drvr;
	int i;

	brcmf_dbg(TRACE, "Enter\n");

	for (i = 0; i < BRCMF_MAX_IFS; i++)
		brcmf_txflowblock_if(drvr->iflist[i],
				     BRCMF_NETIF_STOP_REASON_BLOCK_BUS, state);
}

void brcmf_rx_frames(struct device *dev, struct sk_buff_head *skb_list)
{
	unsigned char *eth;
	uint len;
	struct sk_buff *skb, *pnext;
	struct brcmf_if *ifp;
	struct brcmf_bus *bus_if = dev_get_drvdata(dev);
	struct brcmf_pub *drvr = bus_if->drvr;
	u8 ifidx;
	int ret;

	brcmf_dbg(TRACE, "Enter\n");

	skb_queue_walk_safe(skb_list, skb, pnext) {
		skb_unlink(skb, skb_list);

		/* process and remove protocol-specific header */
		ret = brcmf_proto_hdrpull(drvr, drvr->fw_signals, &ifidx, skb);
		ifp = drvr->iflist[ifidx];

		if (ret || !ifp || !ifp->ndev) {
			if ((ret != -ENODATA) && ifp)
				ifp->stats.rx_errors++;
			brcmu_pkt_buf_free_skb(skb);
			continue;
		}

		/* Get the protocol, maintain skb around eth_type_trans()
		 * The main reason for this hack is for the limitation of
		 * Linux 2.4 where 'eth_type_trans' uses the
		 * 'net->hard_header_len'
		 * to perform skb_pull inside vs ETH_HLEN. Since to avoid
		 * coping of the packet coming from the network stack to add
		 * BDC, Hardware header etc, during network interface
		 * registration
		 * we set the 'net->hard_header_len' to ETH_HLEN + extra space
		 * required
		 * for BDC, Hardware header etc. and not just the ETH_HLEN
		 */
		eth = skb->data;
		len = skb->len;

		skb->dev = ifp->ndev;
		skb->protocol = eth_type_trans(skb, skb->dev);

		if (skb->pkt_type == PACKET_MULTICAST)
			ifp->stats.multicast++;

		skb->data = eth;
		skb->len = len;

		/* Strip header, count, deliver upward */
		skb_pull(skb, ETH_HLEN);

		/* Process special event packets */
		brcmf_fweh_process_skb(drvr, skb);

		if (!(ifp->ndev->flags & IFF_UP)) {
			brcmu_pkt_buf_free_skb(skb);
			continue;
		}

		ifp->stats.rx_bytes += skb->len;
		ifp->stats.rx_packets++;

		if (in_interrupt())
			netif_rx(skb);
		else
			/* If the receive is not processed inside an ISR,
			 * the softirqd must be woken explicitly to service
			 * the NET_RX_SOFTIRQ.  In 2.6 kernels, this is handled
			 * by netif_rx_ni(), but in earlier kernels, we need
			 * to do it manually.
			 */
			netif_rx_ni(skb);
	}
}

void brcmf_txfinalize(struct brcmf_pub *drvr, struct sk_buff *txp,
		      bool success)
{
	struct brcmf_if *ifp;
	struct ethhdr *eh;
	u8 ifidx;
	u16 type;
<<<<<<< HEAD
	struct brcmf_bus *bus_if = dev_get_drvdata(dev);
	struct brcmf_pub *drvr = bus_if->drvr;
	struct brcmf_if *ifp;
=======
>>>>>>> 6fe5468f
	int res;

	res = brcmf_proto_hdrpull(drvr, false, &ifidx, txp);

	ifp = drvr->iflist[ifidx];
	if (!ifp)
		goto done;

	if (res == 0) {
		eh = (struct ethhdr *)(txp->data);
		type = ntohs(eh->h_proto);

		if (type == ETH_P_PAE) {
			atomic_dec(&ifp->pend_8021x_cnt);
			if (waitqueue_active(&ifp->pend_8021x_wait))
				wake_up(&ifp->pend_8021x_wait);
		}
	}
	if (!success)
		ifp->stats.tx_errors++;
<<<<<<< HEAD

done:
	brcmu_pkt_buf_free_skb(txp);
=======
done:
	brcmu_pkt_buf_free_skb(txp);
}

void brcmf_txcomplete(struct device *dev, struct sk_buff *txp, bool success)
{
	struct brcmf_bus *bus_if = dev_get_drvdata(dev);
	struct brcmf_pub *drvr = bus_if->drvr;

	/* await txstatus signal for firmware if active */
	if (brcmf_fws_fc_active(drvr->fws)) {
		if (!success)
			brcmf_fws_bustxfail(drvr->fws, txp);
	} else {
		brcmf_txfinalize(drvr, txp, success);
	}
>>>>>>> 6fe5468f
}

static struct net_device_stats *brcmf_netdev_get_stats(struct net_device *ndev)
{
	struct brcmf_if *ifp = netdev_priv(ndev);

	brcmf_dbg(TRACE, "Enter, idx=%d\n", ifp->bssidx);

	return &ifp->stats;
}

/*
 * Set current toe component enables in toe_ol iovar,
 * and set toe global enable iovar
 */
static int brcmf_toe_set(struct brcmf_if *ifp, u32 toe_ol)
{
	s32 err;

	err = brcmf_fil_iovar_int_set(ifp, "toe_ol", toe_ol);
	if (err < 0) {
		brcmf_err("Setting toe_ol failed, %d\n", err);
		return err;
	}

	err = brcmf_fil_iovar_int_set(ifp, "toe", (toe_ol != 0));
	if (err < 0)
		brcmf_err("Setting toe failed, %d\n", err);

	return err;

}

static void brcmf_ethtool_get_drvinfo(struct net_device *ndev,
				    struct ethtool_drvinfo *info)
{
	struct brcmf_if *ifp = netdev_priv(ndev);
	struct brcmf_pub *drvr = ifp->drvr;

	strlcpy(info->driver, KBUILD_MODNAME, sizeof(info->driver));
	snprintf(info->version, sizeof(info->version), "%lu",
		 drvr->drv_version);
	strlcpy(info->bus_info, dev_name(drvr->bus_if->dev),
		sizeof(info->bus_info));
}

static const struct ethtool_ops brcmf_ethtool_ops = {
	.get_drvinfo = brcmf_ethtool_get_drvinfo,
};

static int brcmf_ethtool(struct brcmf_if *ifp, void __user *uaddr)
{
	struct brcmf_pub *drvr = ifp->drvr;
	struct ethtool_drvinfo info;
	char drvname[sizeof(info.driver)];
	u32 cmd;
	struct ethtool_value edata;
	u32 toe_cmpnt, csum_dir;
	int ret;

	brcmf_dbg(TRACE, "Enter, idx=%d\n", ifp->bssidx);

	/* all ethtool calls start with a cmd word */
	if (copy_from_user(&cmd, uaddr, sizeof(u32)))
		return -EFAULT;

	switch (cmd) {
	case ETHTOOL_GDRVINFO:
		/* Copy out any request driver name */
		if (copy_from_user(&info, uaddr, sizeof(info)))
			return -EFAULT;
		strncpy(drvname, info.driver, sizeof(info.driver));
		drvname[sizeof(info.driver) - 1] = '\0';

		/* clear struct for return */
		memset(&info, 0, sizeof(info));
		info.cmd = cmd;

		/* if requested, identify ourselves */
		if (strcmp(drvname, "?dhd") == 0) {
			sprintf(info.driver, "dhd");
			strcpy(info.version, BRCMF_VERSION_STR);
		}
		/* report dongle driver type */
		else
			sprintf(info.driver, "wl");

		sprintf(info.version, "%lu", drvr->drv_version);
		if (copy_to_user(uaddr, &info, sizeof(info)))
			return -EFAULT;
		brcmf_dbg(TRACE, "given %*s, returning %s\n",
			  (int)sizeof(drvname), drvname, info.driver);
		break;

		/* Get toe offload components from dongle */
	case ETHTOOL_GRXCSUM:
	case ETHTOOL_GTXCSUM:
		ret = brcmf_fil_iovar_int_get(ifp, "toe_ol", &toe_cmpnt);
		if (ret < 0)
			return ret;

		csum_dir =
		    (cmd == ETHTOOL_GTXCSUM) ? TOE_TX_CSUM_OL : TOE_RX_CSUM_OL;

		edata.cmd = cmd;
		edata.data = (toe_cmpnt & csum_dir) ? 1 : 0;

		if (copy_to_user(uaddr, &edata, sizeof(edata)))
			return -EFAULT;
		break;

		/* Set toe offload components in dongle */
	case ETHTOOL_SRXCSUM:
	case ETHTOOL_STXCSUM:
		if (copy_from_user(&edata, uaddr, sizeof(edata)))
			return -EFAULT;

		/* Read the current settings, update and write back */
		ret = brcmf_fil_iovar_int_get(ifp, "toe_ol", &toe_cmpnt);
		if (ret < 0)
			return ret;

		csum_dir =
		    (cmd == ETHTOOL_STXCSUM) ? TOE_TX_CSUM_OL : TOE_RX_CSUM_OL;

		if (edata.data != 0)
			toe_cmpnt |= csum_dir;
		else
			toe_cmpnt &= ~csum_dir;

		ret = brcmf_toe_set(ifp, toe_cmpnt);
		if (ret < 0)
			return ret;

		/* If setting TX checksum mode, tell Linux the new mode */
		if (cmd == ETHTOOL_STXCSUM) {
			if (edata.data)
				ifp->ndev->features |= NETIF_F_IP_CSUM;
			else
				ifp->ndev->features &= ~NETIF_F_IP_CSUM;
		}

		break;

	default:
		return -EOPNOTSUPP;
	}

	return 0;
}

static int brcmf_netdev_ioctl_entry(struct net_device *ndev, struct ifreq *ifr,
				    int cmd)
{
	struct brcmf_if *ifp = netdev_priv(ndev);
	struct brcmf_pub *drvr = ifp->drvr;

	brcmf_dbg(TRACE, "Enter, idx=%d, cmd=0x%04x\n", ifp->bssidx, cmd);

	if (!drvr->iflist[ifp->bssidx])
		return -1;

	if (cmd == SIOCETHTOOL)
		return brcmf_ethtool(ifp, ifr->ifr_data);

	return -EOPNOTSUPP;
}

static int brcmf_netdev_stop(struct net_device *ndev)
{
	struct brcmf_if *ifp = netdev_priv(ndev);

	brcmf_dbg(TRACE, "Enter, idx=%d\n", ifp->bssidx);

	brcmf_cfg80211_down(ndev);

	/* Set state and stop OS transmissions */
	netif_stop_queue(ndev);

	return 0;
}

static int brcmf_netdev_open(struct net_device *ndev)
{
	struct brcmf_if *ifp = netdev_priv(ndev);
	struct brcmf_pub *drvr = ifp->drvr;
	struct brcmf_bus *bus_if = drvr->bus_if;
	u32 toe_ol;
	s32 ret = 0;

	brcmf_dbg(TRACE, "Enter, idx=%d\n", ifp->bssidx);

	/* If bus is not ready, can't continue */
	if (bus_if->state != BRCMF_BUS_DATA) {
		brcmf_err("failed bus is not ready\n");
		return -EAGAIN;
	}

	atomic_set(&ifp->pend_8021x_cnt, 0);

	/* Get current TOE mode from dongle */
	if (brcmf_fil_iovar_int_get(ifp, "toe_ol", &toe_ol) >= 0
	    && (toe_ol & TOE_TX_CSUM_OL) != 0)
		ndev->features |= NETIF_F_IP_CSUM;
	else
		ndev->features &= ~NETIF_F_IP_CSUM;

	/* Allow transmit calls */
	netif_start_queue(ndev);
	if (brcmf_cfg80211_up(ndev)) {
		brcmf_err("failed to bring up cfg80211\n");
		return -1;
	}

	return ret;
}

static const struct net_device_ops brcmf_netdev_ops_pri = {
	.ndo_open = brcmf_netdev_open,
	.ndo_stop = brcmf_netdev_stop,
	.ndo_get_stats = brcmf_netdev_get_stats,
	.ndo_do_ioctl = brcmf_netdev_ioctl_entry,
	.ndo_start_xmit = brcmf_netdev_start_xmit,
	.ndo_set_mac_address = brcmf_netdev_set_mac_address,
	.ndo_set_rx_mode = brcmf_netdev_set_multicast_list
};

int brcmf_net_attach(struct brcmf_if *ifp, bool rtnl_locked)
{
	struct brcmf_pub *drvr = ifp->drvr;
	struct net_device *ndev;
	s32 err;

	brcmf_dbg(TRACE, "Enter, idx=%d mac=%pM\n", ifp->bssidx,
		  ifp->mac_addr);
	ndev = ifp->ndev;

	/* set appropriate operations */
	ndev->netdev_ops = &brcmf_netdev_ops_pri;

	ndev->hard_header_len = ETH_HLEN + drvr->hdrlen;
	ndev->ethtool_ops = &brcmf_ethtool_ops;

	drvr->rxsz = ndev->mtu + ndev->hard_header_len +
			      drvr->hdrlen;

	/* set the mac address */
	memcpy(ndev->dev_addr, ifp->mac_addr, ETH_ALEN);

	INIT_WORK(&ifp->setmacaddr_work, _brcmf_set_mac_address);
	INIT_WORK(&ifp->multicast_work, _brcmf_set_multicast_list);

	if (rtnl_locked)
		err = register_netdevice(ndev);
	else
		err = register_netdev(ndev);
	if (err != 0) {
		brcmf_err("couldn't register the net device\n");
		goto fail;
	}

	brcmf_dbg(INFO, "%s: Broadcom Dongle Host Driver\n", ndev->name);

	return 0;

fail:
	ndev->netdev_ops = NULL;
	return -EBADE;
}

static int brcmf_net_p2p_open(struct net_device *ndev)
{
	brcmf_dbg(TRACE, "Enter\n");

	return brcmf_cfg80211_up(ndev);
}

static int brcmf_net_p2p_stop(struct net_device *ndev)
{
	brcmf_dbg(TRACE, "Enter\n");

	return brcmf_cfg80211_down(ndev);
}

static int brcmf_net_p2p_do_ioctl(struct net_device *ndev,
				  struct ifreq *ifr, int cmd)
{
	brcmf_dbg(TRACE, "Enter\n");
	return 0;
}

static netdev_tx_t brcmf_net_p2p_start_xmit(struct sk_buff *skb,
					    struct net_device *ndev)
{
	if (skb)
		dev_kfree_skb_any(skb);

	return NETDEV_TX_OK;
}

static const struct net_device_ops brcmf_netdev_ops_p2p = {
	.ndo_open = brcmf_net_p2p_open,
	.ndo_stop = brcmf_net_p2p_stop,
	.ndo_do_ioctl = brcmf_net_p2p_do_ioctl,
	.ndo_start_xmit = brcmf_net_p2p_start_xmit
};

static int brcmf_net_p2p_attach(struct brcmf_if *ifp)
{
	struct net_device *ndev;

	brcmf_dbg(TRACE, "Enter, idx=%d mac=%pM\n", ifp->bssidx,
		  ifp->mac_addr);
	ndev = ifp->ndev;

	ndev->netdev_ops = &brcmf_netdev_ops_p2p;

	/* set the mac address */
	memcpy(ndev->dev_addr, ifp->mac_addr, ETH_ALEN);

	if (register_netdev(ndev) != 0) {
		brcmf_err("couldn't register the p2p net device\n");
		goto fail;
	}

	brcmf_dbg(INFO, "%s: Broadcom Dongle Host Driver\n", ndev->name);

	return 0;

fail:
	return -EBADE;
}

struct brcmf_if *brcmf_add_if(struct brcmf_pub *drvr, s32 bssidx, s32 ifidx,
			      char *name, u8 *mac_addr)
{
	struct brcmf_if *ifp;
	struct net_device *ndev;

	brcmf_dbg(TRACE, "Enter, idx=%d, ifidx=%d\n", bssidx, ifidx);

	ifp = drvr->iflist[bssidx];
	/*
	 * Delete the existing interface before overwriting it
	 * in case we missed the BRCMF_E_IF_DEL event.
	 */
	if (ifp) {
		brcmf_err("ERROR: netdev:%s already exists\n",
			  ifp->ndev->name);
		if (ifidx) {
			netif_stop_queue(ifp->ndev);
			unregister_netdev(ifp->ndev);
			free_netdev(ifp->ndev);
			drvr->iflist[bssidx] = NULL;
		} else {
			brcmf_err("ignore IF event\n");
			return ERR_PTR(-EINVAL);
		}
	}

	if (!brcmf_p2p_enable && bssidx == 1) {
		/* this is P2P_DEVICE interface */
		brcmf_dbg(INFO, "allocate non-netdev interface\n");
		ifp = kzalloc(sizeof(*ifp), GFP_KERNEL);
	} else {
		brcmf_dbg(INFO, "allocate netdev interface\n");
		/* Allocate netdev, including space for private structure */
		ndev = alloc_netdev(sizeof(*ifp), name, ether_setup);
		if (!ndev) {
			brcmf_err("OOM - alloc_netdev\n");
			return ERR_PTR(-ENOMEM);
		}

		ifp = netdev_priv(ndev);
		ifp->ndev = ndev;
	}

	ifp->drvr = drvr;
	drvr->iflist[bssidx] = ifp;
	ifp->ifidx = ifidx;
	ifp->bssidx = bssidx;

	init_waitqueue_head(&ifp->pend_8021x_wait);

	if (mac_addr != NULL)
		memcpy(ifp->mac_addr, mac_addr, ETH_ALEN);

	brcmf_dbg(TRACE, " ==== pid:%x, if:%s (%pM) created ===\n",
		  current->pid, name, ifp->mac_addr);

	return ifp;
}

void brcmf_del_if(struct brcmf_pub *drvr, s32 bssidx)
{
	struct brcmf_if *ifp;

	ifp = drvr->iflist[bssidx];
	if (!ifp) {
		brcmf_err("Null interface, idx=%d\n", bssidx);
		return;
	}
	brcmf_dbg(TRACE, "Enter, idx=%d, ifidx=%d\n", bssidx, ifp->ifidx);
	if (ifp->ndev) {
		if (bssidx == 0) {
			if (ifp->ndev->netdev_ops == &brcmf_netdev_ops_pri) {
				rtnl_lock();
				brcmf_netdev_stop(ifp->ndev);
				rtnl_unlock();
			}
		} else {
			netif_stop_queue(ifp->ndev);
		}

		if (ifp->ndev->netdev_ops == &brcmf_netdev_ops_pri) {
			cancel_work_sync(&ifp->setmacaddr_work);
			cancel_work_sync(&ifp->multicast_work);
		}

		unregister_netdev(ifp->ndev);
		if (bssidx == 0)
			brcmf_cfg80211_detach(drvr->config);
		free_netdev(ifp->ndev);
	} else {
		kfree(ifp);
	}
	drvr->iflist[bssidx] = NULL;
}

int brcmf_attach(uint bus_hdrlen, struct device *dev)
{
	struct brcmf_pub *drvr = NULL;
	int ret = 0;

	brcmf_dbg(TRACE, "Enter\n");

	/* Allocate primary brcmf_info */
	drvr = kzalloc(sizeof(struct brcmf_pub), GFP_ATOMIC);
	if (!drvr)
		return -ENOMEM;

	mutex_init(&drvr->proto_block);

	/* Link to bus module */
	drvr->hdrlen = bus_hdrlen;
	drvr->bus_if = dev_get_drvdata(dev);
	drvr->bus_if->drvr = drvr;

	/* create device debugfs folder */
	brcmf_debugfs_attach(drvr);

	/* Attach and link in the protocol */
	ret = brcmf_proto_attach(drvr);
	if (ret != 0) {
		brcmf_err("brcmf_prot_attach failed\n");
		goto fail;
	}

	/* attach firmware event handler */
	brcmf_fweh_attach(drvr);

	INIT_LIST_HEAD(&drvr->bus_if->dcmd_list);

	return ret;

fail:
	brcmf_detach(dev);

	return ret;
}

int brcmf_bus_start(struct device *dev)
{
	int ret = -1;
	struct brcmf_bus *bus_if = dev_get_drvdata(dev);
	struct brcmf_pub *drvr = bus_if->drvr;
	struct brcmf_if *ifp;
	struct brcmf_if *p2p_ifp;

	brcmf_dbg(TRACE, "\n");

	/* Bring up the bus */
	ret = brcmf_bus_init(bus_if);
	if (ret != 0) {
		brcmf_err("brcmf_sdbrcm_bus_init failed %d\n", ret);
		return ret;
	}

	/* add primary networking interface */
	ifp = brcmf_add_if(drvr, 0, 0, "wlan%d", NULL);
	if (IS_ERR(ifp))
		return PTR_ERR(ifp);

	if (brcmf_p2p_enable)
		p2p_ifp = brcmf_add_if(drvr, 1, 0, "p2p%d", NULL);
	else
		p2p_ifp = NULL;
	if (IS_ERR(p2p_ifp))
		p2p_ifp = NULL;

	/* signal bus ready */
	bus_if->state = BRCMF_BUS_DATA;

	/* Bus is ready, do any initialization */
	ret = brcmf_c_preinit_dcmds(ifp);
	if (ret < 0)
		goto fail;

	drvr->fw_signals = true;
	(void)brcmf_fws_init(drvr);
<<<<<<< HEAD
=======
	brcmf_fws_add_interface(ifp);
>>>>>>> 6fe5468f

	drvr->config = brcmf_cfg80211_attach(drvr, bus_if->dev);
	if (drvr->config == NULL) {
		ret = -ENOMEM;
		goto fail;
	}

	ret = brcmf_fweh_activate_events(ifp);
	if (ret < 0)
		goto fail;

	ret = brcmf_net_attach(ifp, false);
fail:
	if (ret < 0) {
		brcmf_err("failed: %d\n", ret);
		if (drvr->config)
			brcmf_cfg80211_detach(drvr->config);
<<<<<<< HEAD
		if (drvr->fws)
			brcmf_fws_deinit(drvr);
=======
		if (drvr->fws) {
			brcmf_fws_del_interface(ifp);
			brcmf_fws_deinit(drvr);
		}
>>>>>>> 6fe5468f
		free_netdev(ifp->ndev);
		drvr->iflist[0] = NULL;
		if (p2p_ifp) {
			free_netdev(p2p_ifp->ndev);
			drvr->iflist[1] = NULL;
		}
		return ret;
	}
	if ((brcmf_p2p_enable) && (p2p_ifp))
		brcmf_net_p2p_attach(p2p_ifp);

	return 0;
}

static void brcmf_bus_detach(struct brcmf_pub *drvr)
{
	brcmf_dbg(TRACE, "Enter\n");

	if (drvr) {
		/* Stop the protocol module */
		brcmf_proto_stop(drvr);

		/* Stop the bus module */
		brcmf_bus_stop(drvr->bus_if);
	}
}

void brcmf_dev_reset(struct device *dev)
{
	struct brcmf_bus *bus_if = dev_get_drvdata(dev);
	struct brcmf_pub *drvr = bus_if->drvr;

	if (drvr == NULL)
		return;

	if (drvr->iflist[0])
		brcmf_fil_cmd_int_set(drvr->iflist[0], BRCMF_C_TERMINATED, 1);
}

void brcmf_detach(struct device *dev)
{
	s32 i;
	struct brcmf_bus *bus_if = dev_get_drvdata(dev);
	struct brcmf_pub *drvr = bus_if->drvr;

	brcmf_dbg(TRACE, "Enter\n");

	if (drvr == NULL)
		return;

	/* stop firmware event handling */
	brcmf_fweh_detach(drvr);

	/* make sure primary interface removed last */
	for (i = BRCMF_MAX_IFS-1; i > -1; i--)
		if (drvr->iflist[i]) {
			brcmf_fws_del_interface(drvr->iflist[i]);
			brcmf_del_if(drvr, i);
		}

	brcmf_bus_detach(drvr);

	if (drvr->prot)
		brcmf_proto_detach(drvr);

<<<<<<< HEAD
	if (drvr->fws)
		brcmf_fws_deinit(drvr);
=======
	brcmf_fws_deinit(drvr);
>>>>>>> 6fe5468f

	brcmf_debugfs_detach(drvr);
	bus_if->drvr = NULL;
	kfree(drvr);
}

static int brcmf_get_pend_8021x_cnt(struct brcmf_if *ifp)
{
	return atomic_read(&ifp->pend_8021x_cnt);
}

int brcmf_netdev_wait_pend8021x(struct net_device *ndev)
{
	struct brcmf_if *ifp = netdev_priv(ndev);
	int err;

	err = wait_event_timeout(ifp->pend_8021x_wait,
				 !brcmf_get_pend_8021x_cnt(ifp),
				 msecs_to_jiffies(MAX_WAIT_FOR_8021X_TX));

	WARN_ON(!err);

	return !err;
}

/*
 * return chip id and rev of the device encoded in u32.
 */
u32 brcmf_get_chip_info(struct brcmf_if *ifp)
{
	struct brcmf_bus *bus = ifp->drvr->bus_if;

	return bus->chip << 4 | bus->chiprev;
}

static void brcmf_driver_init(struct work_struct *work)
{
	brcmf_debugfs_init();

#ifdef CONFIG_BRCMFMAC_SDIO
	brcmf_sdio_init();
#endif
#ifdef CONFIG_BRCMFMAC_USB
	brcmf_usb_init();
#endif
}
static DECLARE_WORK(brcmf_driver_work, brcmf_driver_init);

static int __init brcmfmac_module_init(void)
{
	if (!schedule_work(&brcmf_driver_work))
		return -EBUSY;

	return 0;
}

static void __exit brcmfmac_module_exit(void)
{
	cancel_work_sync(&brcmf_driver_work);

#ifdef CONFIG_BRCMFMAC_SDIO
	brcmf_sdio_exit();
#endif
#ifdef CONFIG_BRCMFMAC_USB
	brcmf_usb_exit();
#endif
	brcmf_debugfs_exit();
}

module_init(brcmfmac_module_init);
module_exit(brcmfmac_module_exit);<|MERGE_RESOLUTION|>--- conflicted
+++ resolved
@@ -223,22 +223,7 @@
 		goto done;
 	}
 
-<<<<<<< HEAD
-	/* handle ethernet header */
-	eh = (struct ethhdr *)(skb->data);
-	if (is_multicast_ether_addr(eh->h_dest))
-		drvr->tx_multicast++;
-	if (ntohs(eh->h_proto) == ETH_P_PAE)
-		atomic_inc(&ifp->pend_8021x_cnt);
-
-	/* If the protocol uses a data header, apply it */
-	brcmf_proto_hdrpush(drvr, ifp->ifidx, 0, skb);
-
-	/* Use bus module to send data frame */
-	ret =  brcmf_bus_txdata(drvr->bus_if, skb);
-=======
 	ret = brcmf_fws_process_skb(ifp, skb);
->>>>>>> 6fe5468f
 
 done:
 	if (ret) {
@@ -369,12 +354,6 @@
 	struct ethhdr *eh;
 	u8 ifidx;
 	u16 type;
-<<<<<<< HEAD
-	struct brcmf_bus *bus_if = dev_get_drvdata(dev);
-	struct brcmf_pub *drvr = bus_if->drvr;
-	struct brcmf_if *ifp;
-=======
->>>>>>> 6fe5468f
 	int res;
 
 	res = brcmf_proto_hdrpull(drvr, false, &ifidx, txp);
@@ -395,11 +374,6 @@
 	}
 	if (!success)
 		ifp->stats.tx_errors++;
-<<<<<<< HEAD
-
-done:
-	brcmu_pkt_buf_free_skb(txp);
-=======
 done:
 	brcmu_pkt_buf_free_skb(txp);
 }
@@ -416,7 +390,6 @@
 	} else {
 		brcmf_txfinalize(drvr, txp, success);
 	}
->>>>>>> 6fe5468f
 }
 
 static struct net_device_stats *brcmf_netdev_get_stats(struct net_device *ndev)
@@ -927,10 +900,7 @@
 
 	drvr->fw_signals = true;
 	(void)brcmf_fws_init(drvr);
-<<<<<<< HEAD
-=======
 	brcmf_fws_add_interface(ifp);
->>>>>>> 6fe5468f
 
 	drvr->config = brcmf_cfg80211_attach(drvr, bus_if->dev);
 	if (drvr->config == NULL) {
@@ -948,15 +918,10 @@
 		brcmf_err("failed: %d\n", ret);
 		if (drvr->config)
 			brcmf_cfg80211_detach(drvr->config);
-<<<<<<< HEAD
-		if (drvr->fws)
-			brcmf_fws_deinit(drvr);
-=======
 		if (drvr->fws) {
 			brcmf_fws_del_interface(ifp);
 			brcmf_fws_deinit(drvr);
 		}
->>>>>>> 6fe5468f
 		free_netdev(ifp->ndev);
 		drvr->iflist[0] = NULL;
 		if (p2p_ifp) {
@@ -1022,12 +987,7 @@
 	if (drvr->prot)
 		brcmf_proto_detach(drvr);
 
-<<<<<<< HEAD
-	if (drvr->fws)
-		brcmf_fws_deinit(drvr);
-=======
 	brcmf_fws_deinit(drvr);
->>>>>>> 6fe5468f
 
 	brcmf_debugfs_detach(drvr);
 	bus_if->drvr = NULL;
