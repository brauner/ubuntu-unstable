--- conflicted
+++ resolved
@@ -173,10 +173,7 @@
 
 struct sun4i_tcon_quirks {
 	bool	has_channel_1;	/* a33 does not have channel 1 */
-<<<<<<< HEAD
-=======
 	bool	has_lvds_alt;	/* Does the LVDS clock have a parent other than the TCON clock? */
->>>>>>> 661e50bc
 	bool	needs_de_be_mux; /* sun6i needs mux to select backend */
 
 	/* callback to handle tcon muxing options */
@@ -230,10 +227,7 @@
 			 const struct drm_display_mode *mode);
 void sun4i_tcon_set_status(struct sun4i_tcon *crtc,
 			   const struct drm_encoder *encoder, bool enable);
-<<<<<<< HEAD
-=======
 
 extern const struct of_device_id sun4i_tcon_of_table[];
->>>>>>> 661e50bc
 
 #endif /* __SUN4I_TCON_H__ */