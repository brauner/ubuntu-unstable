--- conflicted
+++ resolved
@@ -3149,16 +3149,6 @@
 {
 	int i;
 	int err = proto_register(&netlink_proto, 0);
-<<<<<<< HEAD
-	struct rhashtable_params ht_params = {
-		.head_offset = offsetof(struct netlink_sock, node),
-		.key_offset = offsetof(struct netlink_sock, portid),
-		.key_len = sizeof(u32), /* portid */
-		.hashfn = jhash,
-		.max_shift = 16, /* 64K */
-	};
-=======
->>>>>>> 01e97e65
 
 	if (err != 0)
 		goto out;
