--- conflicted
+++ resolved
@@ -99,11 +99,6 @@
 
 DT_MACHINE_START(SUNXI_DT, "Allwinner A1X (Device Tree)")
 	.init_machine	= sunxi_dt_init,
-<<<<<<< HEAD
-	.init_irq	= irqchip_init,
-=======
-	.map_io		= sunxi_map_io,
->>>>>>> ec3805e6
 	.init_time	= sunxi_timer_init,
 	.dt_compat	= sunxi_board_dt_compat,
 MACHINE_END