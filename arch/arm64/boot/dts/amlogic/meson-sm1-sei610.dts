// SPDX-License-Identifier: (GPL-2.0+ OR MIT)
/*
 * Copyright (c) 2019 BayLibre SAS. All rights reserved.
 */

/dts-v1/;

#include "meson-sm1.dtsi"
#include <dt-bindings/gpio/gpio.h>
#include <dt-bindings/input/input.h>
#include <dt-bindings/gpio/meson-g12a-gpio.h>
#include <dt-bindings/sound/meson-g12a-tohdmitx.h>

/ {
	compatible = "seirobotics,sei610", "amlogic,sm1";
	model = "SEI Robotics SEI610";

	aliases {
		serial0 = &uart_AO;
		ethernet0 = &ethmac;
	};

	mono_dac: audio-codec-0 {
		compatible = "maxim,max98357a";
		#sound-dai-cells = <0>;
		sound-name-prefix = "U16";
		sdmode-gpios = <&gpio GPIOX_8 GPIO_ACTIVE_HIGH>;
	};

	dmics: audio-codec-1 {
		#sound-dai-cells = <0>;
		compatible = "dmic-codec";
		num-channels = <2>;
		wakeup-delay-ms = <50>;
		status = "okay";
		sound-name-prefix = "MIC";
	};

	chosen {
		stdout-path = "serial0:115200n8";
	};

	emmc_pwrseq: emmc-pwrseq {
		compatible = "mmc-pwrseq-emmc";
		reset-gpios = <&gpio BOOT_12 GPIO_ACTIVE_LOW>;
	};

	gpio-keys {
		compatible = "gpio-keys";

		key1 {
			label = "A";
			linux,code = <BTN_0>;
			gpios = <&gpio GPIOH_6 GPIO_ACTIVE_LOW>;
			interrupt-parent = <&gpio_intc>;
			interrupts = <34 IRQ_TYPE_EDGE_BOTH>;
		};

		key2 {
			label = "B";
			linux,code = <BTN_1>;
			gpios = <&gpio GPIOH_7 GPIO_ACTIVE_LOW>;
			interrupt-parent = <&gpio_intc>;
			interrupts = <35 IRQ_TYPE_EDGE_BOTH>;
		};

		key3 {
			label = "C";
			linux,code = <BTN_2>;
			gpios = <&gpio_ao GPIOAO_2 GPIO_ACTIVE_LOW>;
			interrupt-parent = <&gpio_intc>;
			interrupts = <2 IRQ_TYPE_EDGE_BOTH>;
		};

		mic_mute {
			label = "MicMute";
			linux,code = <SW_MUTE_DEVICE>;
			linux,input-type = <EV_SW>;
			gpios = <&gpio_ao GPIOE_2 GPIO_ACTIVE_LOW>;
			interrupt-parent = <&gpio_intc>;
			interrupts = <99 IRQ_TYPE_EDGE_BOTH>;
		};

		power_key {
			label = "PowerKey";
			linux,code = <KEY_POWER>;
			gpios = <&gpio_ao GPIOAO_3 GPIO_ACTIVE_LOW>;
			interrupt-parent = <&gpio_intc>;
			interrupts = <3 IRQ_TYPE_EDGE_BOTH>;
		};
	};

	hdmi-connector {
		compatible = "hdmi-connector";
		type = "a";

		port {
			hdmi_connector_in: endpoint {
				remote-endpoint = <&hdmi_tx_tmds_out>;
			};
		};
	};

	leds {
		compatible = "gpio-leds";

		bluetooth {
			label = "sei610:blue:bt";
			gpios = <&gpio GPIOC_7 (GPIO_ACTIVE_LOW | GPIO_OPEN_DRAIN)>;
			default-state = "off";
		};
	};

	pwmleds {
		compatible = "pwm-leds";

		power {
			label = "sei610:red:power";
			pwms = <&pwm_AO_ab 0 30518 0>;
			max-brightness = <255>;
			linux,default-trigger = "default-on";
			active-low;
		};
	};

	memory@0 {
		device_type = "memory";
		reg = <0x0 0x0 0x0 0x40000000>;
	};

	ao_5v: regulator-ao_5v {
		compatible = "regulator-fixed";
		regulator-name = "AO_5V";
		regulator-min-microvolt = <5000000>;
		regulator-max-microvolt = <5000000>;
		vin-supply = <&dc_in>;
		regulator-always-on;
	};

	dc_in: regulator-dc_in {
		compatible = "regulator-fixed";
		regulator-name = "DC_IN";
		regulator-min-microvolt = <5000000>;
		regulator-max-microvolt = <5000000>;
		regulator-always-on;
	};

	emmc_1v8: regulator-emmc_1v8 {
		compatible = "regulator-fixed";
		regulator-name = "EMMC_1V8";
		regulator-min-microvolt = <1800000>;
		regulator-max-microvolt = <1800000>;
		vin-supply = <&vddao_3v3>;
		regulator-always-on;
	};

	vddao_3v3: regulator-vddao_3v3 {
		compatible = "regulator-fixed";
		regulator-name = "VDDAO_3V3";
		regulator-min-microvolt = <3300000>;
		regulator-max-microvolt = <3300000>;
		vin-supply = <&dc_in>;
		regulator-always-on;
	};

	/* Used by Tuner, RGB Led & IR Emitter LED array */
	vddao_3v3_t: regulator-vddao_3v3_t {
		compatible = "regulator-fixed";
		regulator-name = "VDDAO_3V3_T";
		regulator-min-microvolt = <3300000>;
		regulator-max-microvolt = <3300000>;
		vin-supply = <&vddao_3v3>;
		gpio = <&gpio GPIOH_8 GPIO_OPEN_DRAIN>;
		enable-active-low;
		regulator-always-on;
	};

	vddcpu: regulator-vddcpu {
		/*
		 * SY8120B1ABC DC/DC Regulator.
		 */
		compatible = "pwm-regulator";

		regulator-name = "VDDCPU";
		regulator-min-microvolt = <690000>;
		regulator-max-microvolt = <1050000>;

		vin-supply = <&dc_in>;

		pwms = <&pwm_AO_cd 1 1500 0>;
		pwm-dutycycle-range = <100 0>;

		regulator-boot-on;
		regulator-always-on;
	};

	vddio_ao1v8: regulator-vddio_ao1v8 {
		compatible = "regulator-fixed";
		regulator-name = "VDDIO_AO1V8";
		regulator-min-microvolt = <1800000>;
		regulator-max-microvolt = <1800000>;
		vin-supply = <&vddao_3v3>;
		regulator-always-on;
	};

	reserved-memory {
		/* TEE Reserved Memory */
		bl32_reserved: bl32@5000000 {
			reg = <0x0 0x05300000 0x0 0x2000000>;
			no-map;
		};
	};

	sdio_pwrseq: sdio-pwrseq {
		compatible = "mmc-pwrseq-simple";
		reset-gpios = <&gpio GPIOX_6 GPIO_ACTIVE_LOW>;
		clocks = <&wifi32k>;
		clock-names = "ext_clock";
	};

	sound {
		compatible = "amlogic,axg-sound-card";
		model = "SM1-SEI610";
		audio-aux-devs = <&tdmout_a>, <&tdmout_b>,
				 <&tdmin_a>, <&tdmin_b>;
		audio-routing = "TDMOUT_A IN 0", "FRDDR_A OUT 0",
				"TDMOUT_A IN 1", "FRDDR_B OUT 0",
				"TDMOUT_A IN 2", "FRDDR_C OUT 0",
				"TDM_A Playback", "TDMOUT_A OUT",
				"TDMOUT_B IN 0", "FRDDR_A OUT 1",
				"TDMOUT_B IN 1", "FRDDR_B OUT 1",
				"TDMOUT_B IN 2", "FRDDR_C OUT 1",
				"TDM_B Playback", "TDMOUT_B OUT",
				"TODDR_A IN 4", "PDM Capture",
				"TODDR_B IN 4", "PDM Capture",
				"TODDR_C IN 4", "PDM Capture",
				"TDMIN_A IN 0", "TDM_A Capture",
				"TDMIN_A IN 3", "TDM_A Loopback",
				"TDMIN_B IN 0", "TDM_A Capture",
				"TDMIN_B IN 3", "TDM_A Loopback",
				"TDMIN_A IN 1", "TDM_B Capture",
				"TDMIN_A IN 4", "TDM_B Loopback",
				"TDMIN_B IN 1", "TDM_B Capture",
				"TDMIN_B IN 4", "TDM_B Loopback",
				"TODDR_A IN 0", "TDMIN_A OUT",
				"TODDR_B IN 0", "TDMIN_A OUT",
				"TODDR_C IN 0", "TDMIN_A OUT",
				"TODDR_A IN 1", "TDMIN_B OUT",
				"TODDR_B IN 1", "TDMIN_B OUT",
				"TODDR_C IN 1", "TDMIN_B OUT";

		assigned-clocks = <&clkc CLKID_MPLL2>,
				  <&clkc CLKID_MPLL0>,
				  <&clkc CLKID_MPLL1>;
		assigned-clock-parents = <0>, <0>, <0>;
		assigned-clock-rates = <294912000>,
				       <270950400>,
				       <393216000>;
		status = "okay";

		dai-link-0 {
			sound-dai = <&frddr_a>;
		};

		dai-link-1 {
			sound-dai = <&frddr_b>;
		};

		dai-link-2 {
			sound-dai = <&frddr_c>;
		};

		dai-link-3 {
			sound-dai = <&toddr_a>;
		};

		dai-link-4 {
			sound-dai = <&toddr_b>;
		};

		dai-link-5 {
			sound-dai = <&toddr_c>;
		};

		/* internal speaker interface */
		dai-link-6 {
			sound-dai = <&tdmif_a>;
			dai-format = "i2s";
			dai-tdm-slot-tx-mask-0 = <1 1>;
			mclk-fs = <256>;

			codec-0 {
				sound-dai = <&mono_dac>;
			};

			codec-1 {
				sound-dai = <&tohdmitx TOHDMITX_I2S_IN_A>;
			};
		};

		/* 8ch hdmi interface */
		dai-link-7 {
			sound-dai = <&tdmif_b>;
			dai-format = "i2s";
			dai-tdm-slot-tx-mask-0 = <1 1>;
			dai-tdm-slot-tx-mask-1 = <1 1>;
			dai-tdm-slot-tx-mask-2 = <1 1>;
			dai-tdm-slot-tx-mask-3 = <1 1>;
			mclk-fs = <256>;

			codec {
				sound-dai = <&tohdmitx TOHDMITX_I2S_IN_B>;
			};
		};

		/* internal digital mics */
		dai-link-8 {
			sound-dai = <&pdm>;

			codec {
				sound-dai = <&dmics>;
			};
		};

		/* hdmi glue */
		dai-link-9 {
			sound-dai = <&tohdmitx TOHDMITX_I2S_OUT>;

			codec {
				sound-dai = <&hdmi_tx>;
			};
		};
	};

	wifi32k: wifi32k {
		compatible = "pwm-clock";
		#clock-cells = <0>;
		clock-frequency = <32768>;
		pwms = <&pwm_ef 0 30518 0>; /* PWM_E at 32.768KHz */
	};
};

&arb {
	status = "okay";
};

&cec_AO {
	pinctrl-0 = <&cec_ao_a_h_pins>;
	pinctrl-names = "default";
	status = "disabled";
	hdmi-phandle = <&hdmi_tx>;
};

&cecb_AO {
	pinctrl-0 = <&cec_ao_b_h_pins>;
	pinctrl-names = "default";
	status = "okay";
	hdmi-phandle = <&hdmi_tx>;
};

&clkc_audio {
	status = "okay";
};

&cpu0 {
	cpu-supply = <&vddcpu>;
	operating-points-v2 = <&cpu_opp_table>;
	clocks = <&clkc CLKID_CPU_CLK>;
	clock-latency = <50000>;
};

&cpu1 {
	cpu-supply = <&vddcpu>;
	operating-points-v2 = <&cpu_opp_table>;
	clocks = <&clkc CLKID_CPU1_CLK>;
	clock-latency = <50000>;
};

&cpu2 {
	cpu-supply = <&vddcpu>;
	operating-points-v2 = <&cpu_opp_table>;
	clocks = <&clkc CLKID_CPU2_CLK>;
	clock-latency = <50000>;
};

&cpu3 {
	cpu-supply = <&vddcpu>;
	operating-points-v2 = <&cpu_opp_table>;
	clocks = <&clkc CLKID_CPU3_CLK>;
	clock-latency = <50000>;
};

&ethmac {
	status = "okay";
	phy-handle = <&internal_ephy>;
	phy-mode = "rmii";
};

&frddr_a {
	status = "okay";
};

&frddr_b {
	status = "okay";
};

&frddr_c {
	status = "okay";
};

&hdmi_tx {
	status = "okay";
	pinctrl-0 = <&hdmitx_hpd_pins>, <&hdmitx_ddc_pins>;
	pinctrl-names = "default";
};

&hdmi_tx_tmds_port {
	hdmi_tx_tmds_out: endpoint {
		remote-endpoint = <&hdmi_connector_in>;
	};
};

&i2c3 {
	status = "okay";
	pinctrl-0 = <&i2c3_sda_a_pins>, <&i2c3_sck_a_pins>;
	pinctrl-names = "default";
};

&ir {
	status = "okay";
	pinctrl-0 = <&remote_input_ao_pins>;
	pinctrl-names = "default";
};

&pdm {
	pinctrl-0 = <&pdm_din0_z_pins>, <&pdm_dclk_z_pins>;
	pinctrl-names = "default";
	status = "okay";
};

&pwm_AO_ab {
	status = "okay";
	pinctrl-0 = <&pwm_ao_a_pins>;
	pinctrl-names = "default";
	clocks = <&xtal>;
	clock-names = "clkin0";
};

&pwm_AO_cd {
	pinctrl-0 = <&pwm_ao_d_e_pins>;
	pinctrl-names = "default";
	clocks = <&xtal>;
	clock-names = "clkin1";
	status = "okay";
};

&pwm_ef {
	status = "okay";
	pinctrl-0 = <&pwm_e_pins>;
	pinctrl-names = "default";
	clocks = <&xtal>;
	clock-names = "clkin0";
};

&saradc {
	status = "okay";
	vref-supply = <&vddio_ao1v8>;
};

/* SDIO */
&sd_emmc_a {
	status = "okay";
	pinctrl-0 = <&sdio_pins>;
	pinctrl-1 = <&sdio_clk_gate_pins>;
	pinctrl-names = "default", "clk-gate";
	#address-cells = <1>;
	#size-cells = <0>;

	bus-width = <4>;
	cap-sd-highspeed;
	sd-uhs-sdr50;
	max-frequency = <100000000>;

	non-removable;
	disable-wp;

	/* WiFi firmware requires power to be kept while in suspend */
	keep-power-in-suspend;

	mmc-pwrseq = <&sdio_pwrseq>;

	vmmc-supply = <&vddao_3v3>;
	vqmmc-supply = <&vddio_ao1v8>;

	brcmf: wifi@1 {
		reg = <1>;
		compatible = "brcm,bcm4329-fmac";
	};
};

/* SD card */
&sd_emmc_b {
	status = "okay";
	pinctrl-0 = <&sdcard_c_pins>;
	pinctrl-1 = <&sdcard_clk_gate_c_pins>;
	pinctrl-names = "default", "clk-gate";

	bus-width = <4>;
	cap-sd-highspeed;
	max-frequency = <50000000>;
	disable-wp;

	cd-gpios = <&gpio GPIOC_6 GPIO_ACTIVE_LOW>;
	vmmc-supply = <&vddao_3v3>;
	vqmmc-supply = <&vddao_3v3>;
};

/* eMMC */
&sd_emmc_c {
	status = "okay";
	pinctrl-0 = <&emmc_pins>, <&emmc_ds_pins>;
	pinctrl-1 = <&emmc_clk_gate_pins>;
	pinctrl-names = "default", "clk-gate";

	bus-width = <8>;
	cap-mmc-highspeed;
	mmc-ddr-1_8v;
	mmc-hs200-1_8v;
	max-frequency = <200000000>;
	non-removable;
	disable-wp;

	mmc-pwrseq = <&emmc_pwrseq>;
	vmmc-supply = <&vddao_3v3>;
	vqmmc-supply = <&emmc_1v8>;
};

&tdmif_a {
	pinctrl-0 = <&tdm_a_dout0_pins>, <&tdm_a_fs_pins>, <&tdm_a_sclk_pins>;
	pinctrl-names = "default";
	status = "okay";

	assigned-clocks = <&clkc_audio AUD_CLKID_TDM_SCLK_PAD0>,
			  <&clkc_audio AUD_CLKID_TDM_LRCLK_PAD0>;
	assigned-clock-parents = <&clkc_audio AUD_CLKID_MST_A_SCLK>,
				 <&clkc_audio AUD_CLKID_MST_A_LRCLK>;
	assigned-clock-rates = <0>, <0>;
};

&tdmif_b {
	status = "okay";
};

&tdmin_a {
	status = "okay";
};

&tdmin_b {
	status = "okay";
};

&tdmout_a {
	status = "okay";
};

&tdmout_b {
	status = "okay";
};

&toddr_a {
	status = "okay";
};

&toddr_b {
	status = "okay";
};

&toddr_c {
	status = "okay";
};

&tohdmitx {
	status = "okay";
};

&uart_A {
	status = "okay";
	pinctrl-0 = <&uart_a_pins>, <&uart_a_cts_rts_pins>;
	pinctrl-names = "default";
	uart-has-rtscts;

	bluetooth {
		compatible = "brcm,bcm43438-bt";
		interrupt-parent = <&gpio_intc>;
		interrupts = <95 IRQ_TYPE_LEVEL_HIGH>;
<<<<<<< HEAD
=======
		interrupt-names = "host-wakeup";
>>>>>>> 2c523b34
		shutdown-gpios = <&gpio GPIOX_17 GPIO_ACTIVE_HIGH>;
		max-speed = <2000000>;
		clocks = <&wifi32k>;
		clock-names = "lpo";
		vbat-supply = <&vddao_3v3>;
		vddio-supply = <&vddio_ao1v8>;
	};
};

/* Exposed via the on-board USB to Serial FT232RL IC */
&uart_AO {
	status = "okay";
	pinctrl-0 = <&uart_ao_a_pins>;
	pinctrl-names = "default";
};

&usb {
	status = "okay";
	dr_mode = "otg";
};<|MERGE_RESOLUTION|>--- conflicted
+++ resolved
@@ -593,10 +593,7 @@
 		compatible = "brcm,bcm43438-bt";
 		interrupt-parent = <&gpio_intc>;
 		interrupts = <95 IRQ_TYPE_LEVEL_HIGH>;
-<<<<<<< HEAD
-=======
 		interrupt-names = "host-wakeup";
->>>>>>> 2c523b34
 		shutdown-gpios = <&gpio GPIOX_17 GPIO_ACTIVE_HIGH>;
 		max-speed = <2000000>;
 		clocks = <&wifi32k>;
